--- conflicted
+++ resolved
@@ -13,13 +13,10 @@
     ForeignKey,
     PrimaryKeyConstraint,
     Float,
-<<<<<<< HEAD
     Numeric,
     DECIMAL
-=======
     Boolean,
     inspect
->>>>>>> c0531564
 )
 
 from sqlalchemy.ext.declarative import declarative_base
