[mypy]
python_version = 3.10
check_untyped_defs = True
ignore_missing_imports = True
plugins = sqlalchemy.ext.mypy.plugin
<<<<<<< HEAD
exclude = src/protocols/anchor_clients
=======

[mypy-src.parser.*]
ignore_errors = True
>>>>>>> c0531564
<|MERGE_RESOLUTION|>--- conflicted
+++ resolved
@@ -3,10 +3,6 @@
 check_untyped_defs = True
 ignore_missing_imports = True
 plugins = sqlalchemy.ext.mypy.plugin
-<<<<<<< HEAD
-exclude = src/protocols/anchor_clients
-=======
 
 [mypy-src.parser.*]
-ignore_errors = True
->>>>>>> c0531564
+ignore_errors = True