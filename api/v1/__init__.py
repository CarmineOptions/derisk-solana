--- conflicted
+++ resolved
@@ -92,21 +92,9 @@
     if end_time - start_time > MAX_SECONDS:
         abort(400, description="cannot fetch interval longer then 60 seconds")
 
-<<<<<<< HEAD
     results = TransactionStatusWithSignature.query.filter(
         TransactionStatusWithSignature.block_time >= start_time,
         TransactionStatusWithSignature.block_time <= end_time,
-=======
-    transactions = db2.TransactionsForAPI.query(
-        db2.TransactionsForAPI.signature,
-        db2.TransactionsForAPI.slot,
-        db2.TransactionsForAPI.transaction_data,
-        db2.TransactionsForAPI.source,
-        db2.TransactionsForAPI.block_time
-    ).filter(
-        db2.TransactionsForAPI.block_time >= start_time,
-        db2.TransactionsForAPI.block_time <= end_time,
->>>>>>> 09d3db77
     ).all()
 
     # Convert results to list of dictionaries
