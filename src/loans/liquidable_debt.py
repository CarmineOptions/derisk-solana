--- conflicted
+++ resolved
@@ -25,17 +25,13 @@
 import src.prices
 import src.protocols
 import src.visualizations.main_chart
-<<<<<<< HEAD
 import src.protocols.dexes.amms.utils
 import src.loans.mango
 import src.mango_token_params_map
 
 from warnings import simplefilter
 simplefilter(action="ignore", category=pandas.errors.PerformanceWarning)
-=======
-
-
->>>>>>> 06ca4b71
+
 
 MARGINFI = "marginfi"
 MANGO = "mango"
@@ -84,17 +80,11 @@
     return pandas.DataFrame()
 
 
-<<<<<<< HEAD
 def process_mango_loan_states(loan_states: pandas.DataFrame) -> pandas.DataFrame:
     print(f"processing {len(loan_states)} mango loan states")
     protocol = 'mango'
     collateral_tokens = {token for collateral in loan_states['collateral'] for token in collateral}
     debt_tokens = {token for debt in loan_states['debt'] for token in debt}
-=======
-def process_mango_loan_states(loan_states: list[MangoLoanStates]) -> pandas.DataFrame:
-    # TODO: process mango loan_states
-    print(f"processing {len(loan_states)} Mango loan states")
->>>>>>> 06ca4b71
 
     for collateral_token in collateral_tokens:
         loan_states[f'collateral_{collateral_token}'] = (
@@ -134,7 +124,6 @@
             * token_prices[collateral_token]
         )
 
-<<<<<<< HEAD
     for debt_token in debt_tokens:
 
         if not token_parameters.get(debt_token):
@@ -196,9 +185,6 @@
         
     return pandas.concat(all_data)
 
-
-=======
->>>>>>> 06ca4b71
 def process_kamino_loan_states(loan_states: list[KaminoLoanStates]) -> pandas.DataFrame:
     PROTOCOL = 'kamino'
     logging.info("Processing = {} loan states for protocol = {}.".format(len(loan_states), PROTOCOL))
